# JetBrains PyCharm IDE
.idea/

# Byte-compiled / optimized / DLL files
__pycache__/
*.py[cod]
*$py.class

# C extensions
*.so

# macOS dir files
.DS_Store

# Distribution / packaging
.Python
env/
build/
develop-eggs/
dist/
downloads/
eggs/
.eggs/
lib/
lib64/
parts/
sdist/
var/
wheels/
*.egg-info/
.installed.cfg
*.egg

# Checkpoints
checkpoints

# PyInstaller
#  Usually these files are written by a python script from a template
#  before PyInstaller builds the exe, so as to inject date/other infos into it.
*.manifest
*.spec

# Installer logs
pip-log.txt
pip-delete-this-directory.txt

# Unit test / coverage reports
htmlcov/
.tox/
.coverage
.coverage.*
.cache
nosetests.xml
coverage.xml
*.cover
.hypothesis/

# Translations
*.mo
*.pot

# Django stuff:
*.log
local_settings.py

# Flask stuff:
instance/
.webassets-cache

# Scrapy stuff:
.scrapy

# Sphinx documentation
docs/_build/

# PyBuilder
target/

# Jupyter Notebook
.ipynb_checkpoints

# pyenv
.python-version

# celery beat schedule file
celerybeat-schedule

# SageMath parsed files
*.sage.py

# dotenv
.env

# virtualenv
.venv
venv/
ENV/

# Spyder project settings
.spyderproject
.spyproject

# Rope project settings
.ropeproject

# mkdocs documentation
/site

# mypy
.mypy_cache/

# Generated files
/fairseq/temporal_convolution_tbc
/fairseq/modules/*_layer/*_forward.cu
/fairseq/modules/*_layer/*_backward.cu
/fairseq/version.py

# data
data-bin/

# reranking
/examples/reranking/rerank_data

# Cython-generated C++ source files
/fairseq/data/data_utils_fast.cpp
/fairseq/data/token_block_utils_fast.cpp

# VSCODE
.vscode/ftp-sync.json
.vscode/settings.json

# Experimental Folder
experimental/*

<<<<<<< HEAD
# Vim
.vim
=======
# Weights and Biases logs
wandb/
>>>>>>> dea66cc2
<|MERGE_RESOLUTION|>--- conflicted
+++ resolved
@@ -132,10 +132,8 @@
 # Experimental Folder
 experimental/*
 
-<<<<<<< HEAD
-# Vim
-.vim
-=======
 # Weights and Biases logs
 wandb/
->>>>>>> dea66cc2
+
+# Vim
+.vim/